--- conflicted
+++ resolved
@@ -167,13 +167,8 @@
 		}
 
 		const fileJs = <VinylFile> new gutil.File({
-<<<<<<< HEAD
-			path: root + file.fileName + '.js',
+			path: path.join(root, file.fileName + '.js'),
 			contents: new Buffer(file.content[OutputFileKind.JavaScript]),
-=======
-			path: path.join(root, file.fileName + '.js'),
-			contents: new Buffer(contentJs),
->>>>>>> 0610692c
 			cwd: file.original.gulp.cwd,
 			base
 		});
